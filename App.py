--- conflicted
+++ resolved
@@ -225,26 +225,17 @@
         probs = torch.softmax(logits, dim=1).detach().cpu().numpy()  
         risk_probs = torch.softmax(risk_logits, dim=1).detach().cpu().numpy()  
     
-<<<<<<< HEAD
+    # Apply confidence threshold - if max probability is below threshold, set to "No Crisis"
     max_prob = np.max(probs[0])
     pred_class = np.argmax(probs[0])
     
-=======
-    
-    max_prob = np.max(probs[0])
-    pred_class = np.argmax(probs[0])
-    
-    
->>>>>>> 893d9d9e
+    # If the confidence is below threshold, set to "No Crisis" (assuming it's the last category)
     if max_prob < confidence_threshold and CRISIS_CATEGORIES[pred_class] != "No Crisis":
         pred_class = CRISIS_CATEGORIES.index("No Crisis")
     
     risk_level = np.argmax(risk_probs[0])
     
-<<<<<<< HEAD
-=======
-    
->>>>>>> 893d9d9e
+    # For "No Crisis", automatically set risk level to "Low"
     if CRISIS_CATEGORIES[pred_class] == "No Crisis":
         risk_level = RISK_LEVELS.index("Low")
    
@@ -308,10 +299,7 @@
         please contact a mental health professional or crisis hotline immediately.
         """)
         
-<<<<<<< HEAD
-=======
-        
->>>>>>> 893d9d9e
+        # Add help directly in the sidebar
         st.header("Help")
         st.markdown("""
         **How to use this tool:**
@@ -326,10 +314,7 @@
         """)
         
         st.header("Settings")
-<<<<<<< HEAD
-=======
-       
->>>>>>> 893d9d9e
+        # Rest of sidebar code
         confidence_threshold = st.slider(
             "Detection Confidence Threshold",
             min_value=0.0,
@@ -338,10 +323,7 @@
             help="Minimum confidence level required for crisis detection"
         )
         
-<<<<<<< HEAD
-=======
-      
->>>>>>> 893d9d9e
+        # Add explanation for the threshold
         st.info("""
         **How the threshold works:** 
         
@@ -384,21 +366,8 @@
         
         if analyze_button and text_input:
             with st.spinner("Analyzing content..."):
-<<<<<<< HEAD
-                try:
-                    results = predict_crisis(
-                        text_input, image,
-                        text_tokenizer, text_model,
-                        image_processor, image_model,
-                        crisis_model,
-                        confidence_threshold
-                    )
-                except Exception as e:
-                    st.error(f"Error during prediction: {e}")
-                    results = None
-=======
-                
-                
+                
+                # Pass the confidence threshold to the prediction function
                 results = predict_crisis(
                     text_input, image,
                     text_tokenizer, text_model,
@@ -411,12 +380,12 @@
                 with col2:
                     st.subheader("Analysis Results")
                     
-                   
+                    # Display threshold information
                     st.markdown(f"**Confidence Threshold:** {results['confidence_threshold']:.2f}")
                     if results['threshold_applied']:
                         st.warning(f"Original prediction '{results['original_prediction']}' was below the confidence threshold ({results['max_confidence']:.2f}) and was changed to 'No Crisis'.")
                     
-                   
+                    # Display the detected issue with confidence
                     st.markdown(f"**Detected Issue:** {results['category']} (Confidence: {results['max_confidence']:.2f})")
                     
                    
@@ -435,12 +404,12 @@
                     
                     st.markdown("**Confidence Scores:**")
                     
-                   
+                    # Create a list for the bar chart
                     cat_items = list(results['category_probs'].items())
                     cat_values = [item[1] for item in cat_items]
                     cat_names = [item[0] for item in cat_items]
                     
-                    
+                    # Add a threshold line to the chart
                     fig = px.bar(
                         x=cat_values,
                         y=cat_names,
@@ -451,7 +420,7 @@
                         height=300
                     )
                     
-                   
+                    # Add threshold line
                     fig.add_shape(
                         type="line",
                         x0=confidence_threshold,
@@ -461,7 +430,7 @@
                         line=dict(color="red", width=2, dash="dash"),
                     )
                     
-                   
+                    # Add threshold annotation
                     fig.add_annotation(
                         x=confidence_threshold,
                         y=len(cat_names)-1,
@@ -479,166 +448,111 @@
                 st.subheader("Explainable AI Analysis")
                 
                 exp_col1, exp_col2 = st.columns(2)
->>>>>>> 893d9d9e
-                
-                if results is not None:
-                    with col2:
-                        st.subheader("Analysis Results")
-                        st.markdown(f"**Confidence Threshold:** {results['confidence_threshold']:.2f}")
-                        if results['threshold_applied']:
-                            st.warning(f"Original prediction '{results['original_prediction']}' was below the confidence threshold ({results['max_confidence']:.2f}) and was changed to 'No Crisis'.")
-                        st.markdown(f"**Detected Issue:** {results['category']} (Confidence: {results['max_confidence']:.2f})")
-                       
-                        risk_color = {
-                            "Low": "green",
-                            "Medium": "orange",
-                            "High": "red",
-                            "Critical": "darkred"
-                        }
-                        st.markdown(
-                            f"**Risk Level:** <span style='color:{risk_color[results['risk_level']]}'>"
-                            f"{results['risk_level']}</span>",
-                            unsafe_allow_html=True
+                
+                with exp_col1:
+                    st.markdown("**Key Indicators in Text:**")
+                    
+                    
+                    highlighted_text = text_input
+                    for word, importance in results['word_importance'].items():
+                        if importance > 0:
+                            color = "rgba(255, 0, 0, 0.3)"  
+                            color = "rgba(0, 255, 0, 0.2)"  
+                        
+                        
+                        opacity = min(abs(importance) * 5, 1.0)
+                        color = color.replace("0.3", str(opacity))
+                        
+                        pattern = re.compile(r'\b' + re.escape(word) + r'\b', re.IGNORECASE)
+                        highlighted_text = pattern.sub(
+                            f"<span style='background-color: {color};'>{word}</span>",
+                            highlighted_text
                         )
+                    
+                    st.markdown(f"<div style='background-color: #f0f2f6; padding: 10px; border-radius: 5px;'>{highlighted_text}</div>", unsafe_allow_html=True)
+                
+                with exp_col2:
+                    
+                    word_df = pd.DataFrame({
+                        'Word': list(results['word_importance'].keys()),
+                        'Importance': list(results['word_importance'].values())
+                    })
+                    word_df = word_df.sort_values('Importance', ascending=False)
+                    
+                   
+                    fig = px.bar(
+                        word_df,
+                        x='Importance',
+                        y='Word',
+                        orientation='h',
+                        title="Top Contributing Words",
+                        color='Importance',
+                        color_continuous_scale=['green', 'yellow', 'red']
+                    )
+                    fig.update_layout(height=300)
+                    st.plotly_chart(fig, use_container_width=True)
+                
+                
+                st.subheader("Recommendations")
+                
+                if results['category'] != "No Crisis":
+                    st.markdown("""
+                    Based on the analysis, this content shows potential signs of a mental health concern. 
+                    Consider the following actions:
+                    
+                    1. If you're monitoring this content, consider reaching out to the individual
+                    2. Provide resources appropriate to the detected issue
+                    3. For high or critical risk levels, consider immediate intervention
+                    """)
+                    
+                    
+                    st.markdown("### Relevant Resources")
+                    
+                    resources = {
+                        "Depression": [
+                            "National Institute of Mental Health - Depression Information",
+                            "Depression and Bipolar Support Alliance"
+                        ],
+                        "Anxiety": [
+                            "Anxiety and Depression Association of America",
+                            "National Alliance on Mental Illness - Anxiety Disorders"
+                        ],
+                        "Suicidal Ideation": [
+                            "National Suicide Prevention Lifeline: 988 or 1-800-273-8255",
+                            "Crisis Text Line: Text HOME to 741741"
+                        ],
+                        "Self-harm": [
+                            "Self-Injury Foundation",
+                            "S.A.F.E. Alternatives (Self-Abuse Finally Ends)"
+                        ],
+                        "Eating Disorders": [
+                            "National Eating Disorders Association",
+                            "Eating Disorder Hope"
+                        ],
+                        "Substance Abuse": [
+                            "Substance Abuse and Mental Health Services Administration (SAMHSA)",
+                            "National Institute on Drug Abuse"
+                        ]
+                    }
+                    
+                    if results['category'] in resources:
+                        for resource in resources[results['category']]:
+                            st.markdown(f"- {resource}")
+                else:
+                    if results['threshold_applied']:
+                        st.markdown(f"""
+                        **Note:** The system detected potential signs of {results['original_prediction']} but with 
+                        low confidence ({results['max_confidence']:.2f}), below your threshold setting of {results['confidence_threshold']:.2f}.
                         
-                        st.markdown("**Confidence Scores:**")
-                        cat_items = list(results['category_probs'].items())
-                        cat_values = [item[1] for item in cat_items]
-                        cat_names = [item[0] for item in cat_items]
-                        
-                        fig = px.bar(
-                            x=cat_values,
-                            y=cat_names,
-                            orientation='h',
-                            labels={'x': 'Probability', 'y': 'Category'},
-                            title="Mental Health Issue Detection",
-                            width=300,
-                            height=300
-                        )
-                        
-                        fig.add_shape(
-                            type="line",
-                            x0=confidence_threshold,
-                            y0=-0.5,
-                            x1=confidence_threshold,
-                            y1=len(cat_names)-0.5,
-                            line=dict(color="red", width=2, dash="dash"),
-                        )
-                        
-                        fig.add_annotation(
-                            x=confidence_threshold,
-                            y=len(cat_names)-1,
-                            text="Threshold",
-                            showarrow=True,
-                            arrowhead=1,
-                            ax=20,
-                            ay=-30
-                        )
-                        
-                        fig.update_layout(margin=dict(l=20, r=20, t=30, b=20))
-                        st.plotly_chart(fig, use_container_width=True)
-                    
-                    st.subheader("Explainable AI Analysis")
-                    
-                    exp_col1, exp_col2 = st.columns(2)
-                    
-                    with exp_col1:
-                        st.markdown("**Key Indicators in Text:**")
-                        
-                        highlighted_text = text_input
-                        for word, importance in results['word_importance'].items():
-                            if importance > 0:
-                                color = "rgba(255, 0, 0, 0.3)"  
-                                color = "rgba(0, 255, 0, 0.2)"  
-                            
-                            opacity = min(abs(importance) * 5, 1.0)
-                            color = color.replace("0.3", str(opacity))
-                            
-                            pattern = re.compile(r'\b' + re.escape(word) + r'\b', re.IGNORECASE)
-                            highlighted_text = pattern.sub(
-                                f"<span style='background-color: {color};'>{word}</span>",
-                                highlighted_text
-                            )
-                        
-                        st.markdown(f"<div style='background-color: #f0f2f6; padding: 10px; border-radius: 5px;'>{highlighted_text}</div>", unsafe_allow_html=True)
-                    
-                    with exp_col2:
-                        word_df = pd.DataFrame({
-                            'Word': list(results['word_importance'].keys()),
-                            'Importance': list(results['word_importance'].values())
-                        })
-                        word_df = word_df.sort_values('Importance', ascending=False)
-                        
-                        fig = px.bar(
-                            word_df,
-                            x='Importance',
-                            y='Word',
-                            orientation='h',
-                            title="Top Contributing Words",
-                            color='Importance',
-                            color_continuous_scale=['green', 'yellow', 'red']
-                        )
-                        fig.update_layout(height=300)
-                        st.plotly_chart(fig, use_container_width=True)
-                    
-                    st.subheader("Recommendations")
-                    
-                    if results['category'] != "No Crisis":
+                        Consider lowering the threshold if you want to detect more subtle signs, or examine the 
+                        confidence scores for more information.
+                        """)
+                    else:
                         st.markdown("""
-                        Based on the analysis, this content shows potential signs of a mental health concern. 
-                        Consider the following actions:
-                        
-                        1. If you're monitoring this content, consider reaching out to the individual
-                        2. Provide resources appropriate to the detected issue
-                        3. For high or critical risk levels, consider immediate intervention
+                        No significant mental health concerns detected in this content.
                         """)
-                        
-                        st.markdown("### Relevant Resources")
-                        
-                        resources = {
-                            "Depression": [
-                                "National Institute of Mental Health - Depression Information",
-                                "Depression and Bipolar Support Alliance"
-                            ],
-                            "Anxiety": [
-                                "Anxiety and Depression Association of America",
-                                "National Alliance on Mental Illness - Anxiety Disorders"
-                            ],
-                            "Suicidal Ideation": [
-                                "National Suicide Prevention Lifeline: 988 or 1-800-273-8255",
-                                "Crisis Text Line: Text HOME to 741741"
-                            ],
-                            "Self-harm": [
-                                "Self-Injury Foundation",
-                                "S.A.F.E. Alternatives (Self-Abuse Finally Ends)"
-                            ],
-                            "Eating Disorders": [
-                                "National Eating Disorders Association",
-                                "Eating Disorder Hope"
-                            ],
-                            "Substance Abuse": [
-                                "Substance Abuse and Mental Health Services Administration (SAMHSA)",
-                                "National Institute on Drug Abuse"
-                            ]
-                        }
-                        
-                        if results['category'] in resources:
-                            for resource in resources[results['category']]:
-                                st.markdown(f"- {resource}")
-                    else:
-                        if results['threshold_applied']:
-                            st.markdown(f"""
-                            **Note:** The system detected potential signs of {results['original_prediction']} but with 
-                            low confidence ({results['max_confidence']:.2f}), below your threshold setting of {results['confidence_threshold']:.2f}.
-                            
-                            Consider lowering the threshold if you want to detect more subtle signs, or examine the 
-                            confidence scores for more information.
-                            """)
-                        else:
-                            st.markdown("""
-                            No significant mental health concerns detected in this content.
-                            """)
-    
+    
+   
     with tabs[1]:
         st.header("Batch Processing")
         st.markdown("""
@@ -663,26 +577,17 @@
                 else:
                     if st.button("Process Batch", type="primary"):
                         with st.spinner("Processing batch data..."):
-<<<<<<< HEAD
+                            
+                            # Apply threshold to batch processing as well
                             st.info(f"Processing with confidence threshold: {confidence_threshold}")
                             
-                            # Existing placeholder processing for a sample of the data
-=======
-                            
-                           
-                            st.info(f"Processing with confidence threshold: {confidence_threshold}")
-                            
-                            
->>>>>>> 893d9d9e
+                            # In a real implementation, we would process each row with the threshold
                             sample_df = df.head(5).copy()
                             sample_df['category'] = "Depression"  
                             sample_df['confidence'] = 0.75  
                             sample_df['risk_level'] = "Medium"
-<<<<<<< HEAD
-=======
                             
-                          
->>>>>>> 893d9d9e
+                            # Simulate threshold application
                             sample_df.loc[sample_df['confidence'] < confidence_threshold, 'category'] = "No Crisis"
                             sample_df.loc[sample_df['category'] == "No Crisis", 'risk_level'] = "Low"
                             
@@ -992,10 +897,7 @@
            - Specialized models for specific contexts can be developed
         """)
         
-<<<<<<< HEAD
-=======
-        
->>>>>>> 893d9d9e
+        # Add contact and citation information
         st.subheader("Contact & Citation")
         st.markdown("""
         **Contact**: For technical support or questions, contact us at soumyadip.0202@gamil.com or visit our [GitHub repository](https://github.com/Soumyadip2003-AI/SOCIAL-MEDIA.git).
